--- conflicted
+++ resolved
@@ -632,7 +632,7 @@
       std::priority_queue<std::pair<int, WeightType>, std::vector<std::pair<int, WeightType>>, cmp>
         small_heap;
 
-      auto consume_fun = [&](int id, PCGenerator& rng) {
+      auto consume_fun = [&](int id, raft::random::detail::PCGenerator& rng) {
         WeightType edge_weight = csr_weight_ptr[start + id];
         WeightType weight      = host_gen_key_from_weight(edge_weight, rng);
         process_count++;
@@ -649,31 +649,11 @@
 
       for (int j = 0; j < block_size; j++) {
         int local_gidx = gidx + j;
-<<<<<<< HEAD
         raft::random::RngState _rngstate(random_seed, 0, raft::random::GeneratorType::GenPC);
         raft::random::detail::DeviceState <raft::random::detail::PCGenerator> rngstate(_rngstate);
         raft::random::detail::PCGenerator rng(rngstate, (uint64_t)local_gidx);
-        for (int k = 0; k < items_per_thread; k++) {
-          int id = k * block_size + j;
-          if (id < neighbor_count) {
-            WeightType edge_weight = csr_weight_ptr[start + id];
-            WeightType weight      = host_gen_key_from_weight(edge_weight, rng);
-            process_count++;
-            if (process_count < max_sample_count) {
-              small_heap.push(std::make_pair(id, weight));
-            } else {
-              std::pair<int, WeightType> small_heap_top_ele = small_heap.top();
-              if (small_heap_top_ele.second < weight) {
-                small_heap.pop();
-                small_heap.push(std::make_pair(id, weight));
-              }
-            }
-          }
-=======
-        PCGenerator rng(random_seed, (uint64_t)local_gidx, (uint64_t)0);
         for (int id = j; id < neighbor_count; id += block_size) {
           if (id < neighbor_count) { consume_fun(id, rng); }
->>>>>>> e2fd362d
         }
       }
 
