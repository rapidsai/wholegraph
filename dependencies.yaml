--- conflicted
+++ resolved
@@ -84,13 +84,8 @@
           - cxx-compiler
           - cython>=3.0.0
           - &doxygen doxygen==1.9.1
-<<<<<<< HEAD
-          - libraft-headers==24.8.*
-          - librmm==24.8.*
-=======
           - libraft-headers==24.10.*,>=0.0.0a0
           - librmm==24.10.*,>=0.0.0a0
->>>>>>> f8ad9a11
           - nanobind>=0.2.0
           - &nccl nccl>=2.19
     specific:
